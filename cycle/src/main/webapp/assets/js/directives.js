--- conflicted
+++ resolved
@@ -72,14 +72,6 @@
 							    
 							    var tree = new Tree({
 							      	id :  attrs.id,
-<<<<<<< HEAD
-                      model: treeModel,
-                      openOnClick: true,
-								      onClick: function(item){
-								    	  scope.selected = item;
-								    	  scope.$digest();
-							          }
-=======
 							           model: treeModel,
 							           openOnClick: true,
 								       onClick: function(item){
@@ -88,7 +80,6 @@
 							           },
 							           showRoot: false,
 							           persist: false
->>>>>>> 4e9f5ef2
 							       });
 							    tree.placeAt(element[0]);
 							    tree.startup();
