'use strict';


angular.module('cycle.controllers', []);

function DefaultController($scope, $http, $location, App) {
  
  // TODO: get from cookie
  $scope.currentUser = null;
  
  $http.get(App.uri('currentUser')).success(function(data) {
    $scope.currentUser = data;
  });
  
  $scope.$on("cycle.userChanged", function(event, user) {
    $scope.currentUser = user;
  });
  
  // Bread Crumb 
  var breadCrumbs = $scope.breadCrumbs = [];
  	
  $scope.$on("navigation-changed", function(evt, navigationItem) {
    if(navigationItem==undefined) {
      breadCrumbs.splice(0, breadCrumbs.length);
    } else {
      var contains = false;
      var remove = 0;
      angular.forEach(breadCrumbs, function(item) {
        if(item.name == navigationItem.name) {
          contains = true;			
        }
        if(item.href.indexOf($location.path()) != 0) {
          remove++;
        }
      });

      for (var i = 0; i < remove; i++) {
        breadCrumbs.pop();						
      }

      if(!contains) {
        breadCrumbs.push({name:navigationItem.name, href:$location.path()});
      }		
    }
  });
  // end Bread Crumb
};

function HomeController($scope) {
  $scope.$emit("navigation-changed");
}

function RoundtripDetailsController($scope, $routeParams, RoundtripDetails) {
  $scope.syncDialog = new Dialog();
  $scope.syncDialog.setAutoClosable(false);
  
  //get roundtrip details and forward to main page if bad request (ie. invalid id) occurs
  $scope.roundtrip = RoundtripDetails.get({id: $routeParams.roundtripId }, function() {}, function(response) {
    if (response.status == 400) {
      $location.path("/");
    }
  });
  
  $scope.openSyncDialog = function (syncMode) {
    $scope.syncMode = syncMode;
    $scope.syncDialog.open();
  };
  
  $scope.$on("roundtrip-changed", function(event, roundtrip) {
    $scope.roundtrip = roundtrip;
  });
  
};

function SyncRoundtripController($scope, $http, App) {
  
  $scope.status = 'beforeStart';
  
  $scope.cancel = function () {
    $scope.syncDialog.close();
  };
  
  $scope.performSync = function() {
    $scope.status = 'performSynchronize';
    
    $http.post(App.uri('secured/resource/roundtrip/' + $scope.roundtrip.id + '/sync?syncMode=' + $scope.syncMode)).
      success(function(data) {
        $scope.status = 'synchronizationSuccess';
        $scope.$emit("roundtrip-changed", data);
    }).
      error(function (data) {
        $scope.status = 'synchronizationFailed';
      });
  };
}

/**
 * Works along with the bpmn-diagram directive to manage a single bpmn-diagram in the roundtrip view.
 */
<<<<<<< HEAD
function BpmnDiagramController($scope, $http, App) {
=======
function BpmnDiagramController($scope, App) {
  $scope.getImageUrl = function (diagram, update) {
    if (diagram) {
      var uri = App.uri("secured/resource/connector/")+diagram.connectorId+"/content/PNG?nodeId="+diagram.diagramPath;
      if (update) {
        uri +="&updated="+new Date().getTime();
      }
      return uri;
    }
    return "";
  };
  
>>>>>>> b72a3721
  $scope.editDiagramDialog = new Dialog();
  
  $scope.addDiagram = function() {
    $scope.editDiagramDialog.open();
  };
 
  $scope.cancelAddDiagram = function() {
    $scope.editDiagramDialog.close();
  };
  
  $scope.saveDiagram = function(diagram) {
    $scope.roundtrip[$scope.identifier] = diagram;
    
    $scope.roundtrip.$save(function() {
      $scope.editDiagramDialog.close();
    });
  };
  
<<<<<<< HEAD
//  $scope.isDiagramInSync = function(diagram) {
//	  $http.get(App.uri('secured/resource/diagram/' + diagram.id)).
//	  success(function(data) {
//		  $scope.syncStatus = data;
//	  });
//  };
//  
//  $scope.$watch("diagram", function(newDiagramValue) {
//	  if(newDiagramValue != undefined) {
//		  $scope.isDiagramInSync(newDiagramValue);
//	  }
//  });
=======
  $scope.$watch("diagram", function (newDiagramValue) {
    if (newDiagramValue != undefined) {
      $scope.imageUrl = $scope.getImageUrl(newDiagramValue);
    }
  });
  
  $scope.$on("roundtrip-changed", function(event, roundtrip) {
    $scope.imageUrl = $scope.getImageUrl($scope.diagram, true);;
  });
>>>>>>> b72a3721
  
}

/**
 * Realizes the edit operation of a bpmn diagram inside the respective dialog.
 */
function EditDiagramController($scope,Commons) {
  
  var FOX_DESIGNER = "fox designer", 
      RIGHT_HAND_SIDE = "rightHandSide";

  // Can the modeler name be edited?
  var canEditModeler = $scope.canEditModeler = function() {
    return !!($scope.identifier != RIGHT_HAND_SIDE || ($scope.editDiagram.modeler && $scope.editDiagram.modeler != FOX_DESIGNER));
  };
    
  // is the dialog model valid and can be submitted?
  var isValid = $scope.isValid = function() {
    var editDiagram = $scope.editDiagram;
    return !!editDiagram.modeler && ($scope.addModelForm.$valid !== false) && ($scope.selectedNode ? $scope.selectedNode.type == 'FILE' : false);
  };
  
  $scope.cancel = function() {
    $scope.cancelAddDiagram();
  };
  
  // save the dialog 
  $scope.save = function() {
    if (!isValid()) {
      return;
    }
    $scope.saveDiagram($scope.editDiagram);
  };

  $scope.modelerNames = [];
  $scope.connectors = [];
  
  // make a copy of the diagram to edit / add
  $scope.editDiagram = angular.copy($scope.diagram || {});

  // Watch for component error  
  $scope.$on("component-error", function(event, error) {
    $scope.error = error;
  });
  
  // Watch for change in diagram path
  $scope.$watch('selectedNode', function(newValue) {
    if (newValue) {
      $scope.editDiagram.diagramPath = newValue.id;
      $scope.editDiagram.label = newValue.label;
      $scope.editDiagram.connectorId = newValue.connectorId;
      
      console.log("selectedNode", newValue);
      console.log("scope.roundtrip", $scope.roundtrip);
    }
  });
  
  // set modeler name as fox designer whenever a right hand side 
  // diagram with no name is edited
  // relaxed implements AT in HEMERA-2549
  if (!canEditModeler()) {
    $scope.editDiagram.modeler = FOX_DESIGNER;
  }
  
  // Error to be displayed in dialog
  $scope.error = null;
  
  // TODO: nico.rehwaldt: On update: How to initially display the right folder structure?
  // 
  // get required data
  Commons.getModelerNames().then(function(data) {
    // filter out FOX_DESIGNER
    for (var i = data.length-1; i >= 0; i--) {
      if (angular.equals(data[i], FOX_DESIGNER)) {
        data.splice(i, 1);
        break;
      }
    }

    $scope.modelerNames = data;
    // set default value
    if (data.length > 0 && canEditModeler()) {
      $scope.editDiagram.modeler = data[0];
    }
  });
  $scope.connectors = Commons.getConnectors();
}

/**
 * Responsible for adding a new roundtrip from within the roundtrip list
 * 
 */
function CreateNewRoundtripController($scope, $q, $http, $location, Debouncer, App, Roundtrip) {

  $scope.name = '';
  $scope.nameChecked = false;
  
  $scope.errorClass = function(form) {
    return form.$valid || !form.$dirty ? '' : 'error';
  };
  
  // watch the name to check its validity on change
  $scope.$watch('name', function(newValue, oldValue) {
    $scope.nameChecked = false;
    $scope.newRoundtripForm.name.$setValidity("unused", true);
    checkName(newValue, oldValue);
  });
  
  // cancel the add operation áka close the dialog
  $scope.cancel = function() {
    $scope.newRoundtripDialog.close();
  };
  
  // is the dialog model valid and can be submitted?
  var isValid = $scope.isValid = function() {
    return $scope.newRoundtripForm.$valid && $scope.nameChecked;
  };
  
  // save the dialog 
  $scope.save = function() {
    if (!isValid()) {
      return;
    }
    
    var roundtrip = new Roundtrip({ name: $scope.name });
    
    // redirect to created roundtrip after save and close dialog
    roundtrip.$save(function() {
      $scope.newRoundtripDialog.close();
      
      $location.path("/roundtrip/" + roundtrip.id);
      $scope.$emit("roundtrip-added", roundtrip);
    });
  };
  
  /**
   * Checking the name of an argument maximum every 1000ms
   * and update the model respectively
   */
  var checkName = Debouncer.debounce(function(name) {
    isNameValid(name).then(function(valid) {
      $scope.nameChecked = true;
      
      if ($scope.newRoundtripForm.name) {
        $scope.newRoundtripForm.name.$setValidity("unused", valid);
      }
    });
  }, 500);
  
  /**
   * Checks the validity of a name in the backend.
   * Returns a promise which is fulfilled when the check was done. 
   * 
   * Usage: 
   * isNameValid("Walter").then(function(nameOk) {
   *   console.log("Name 'Walter' is ok? ", nameOk);
   * });
   * 
   * @param name to be checked
   * 
   * @returns promise to be fulfilled when the check was done
   */ 
  function isNameValid(name) {
    var deferred = $q.defer();
    
    if (!name || name == "") {
      deferred.resolve(true);
    } else {
      $http.get(App.uri("secured/resource/roundtrip/isNameValid?name=" + name)).success(function(data) {
        deferred.resolve(data == "true");
      });
    }
    
    return deferred.promise;
  }
};

/**
 * Responsible for listing the roundtrips and updating the currently selected one
 * 
 */
function ListRoundtripsController($scope, $routeParams, Roundtrip) {
  
  // TODO: Add documentation page
  $scope.roundtrips = Roundtrip.query();
  $scope.newRoundtripDialog = new Dialog();
  
  var selectedRoundtripId = null; 
  
  // Update the selected roundtrip on route change
  $scope.$watch(function() { return $routeParams.roundtripId; }, function(newValue, oldValue) {
    if (newValue) {
      selectedRoundtripId = parseInt(newValue);
      if (isNaN(selectedRoundtripId)) {
        selectedRoundtripId = -1;
      } else {
        angular.forEach($scope.roundtrips, function(item) {
          if (item.id == $routeParams.roundtripId) {
            // find the roundtripname for this roundtrip-id
            $scope.$emit("navigation-changed", {name:item.name});
          }
        });
      }
    } else {
      selectedRoundtripId = -1;
    }
  });
  
  $scope.createNew = function() {
    $scope.newRoundtripDialog.open();
  };
  
  $scope.activeClass = function(roundtrip) {
    return (roundtrip.id == selectedRoundtripId ? 'active' : '');
  };
  
  $scope.$on("roundtrip-added", function(event, roundtrip) {
    $scope.roundtrips.push(roundtrip);
  });
};<|MERGE_RESOLUTION|>--- conflicted
+++ resolved
@@ -97,9 +97,6 @@
 /**
  * Works along with the bpmn-diagram directive to manage a single bpmn-diagram in the roundtrip view.
  */
-<<<<<<< HEAD
-function BpmnDiagramController($scope, $http, App) {
-=======
 function BpmnDiagramController($scope, App) {
   $scope.getImageUrl = function (diagram, update) {
     if (diagram) {
@@ -112,7 +109,6 @@
     return "";
   };
   
->>>>>>> b72a3721
   $scope.editDiagramDialog = new Dialog();
   
   $scope.addDiagram = function() {
@@ -131,20 +127,6 @@
     });
   };
   
-<<<<<<< HEAD
-//  $scope.isDiagramInSync = function(diagram) {
-//	  $http.get(App.uri('secured/resource/diagram/' + diagram.id)).
-//	  success(function(data) {
-//		  $scope.syncStatus = data;
-//	  });
-//  };
-//  
-//  $scope.$watch("diagram", function(newDiagramValue) {
-//	  if(newDiagramValue != undefined) {
-//		  $scope.isDiagramInSync(newDiagramValue);
-//	  }
-//  });
-=======
   $scope.$watch("diagram", function (newDiagramValue) {
     if (newDiagramValue != undefined) {
       $scope.imageUrl = $scope.getImageUrl(newDiagramValue);
@@ -154,7 +136,6 @@
   $scope.$on("roundtrip-changed", function(event, roundtrip) {
     $scope.imageUrl = $scope.getImageUrl($scope.diagram, true);;
   });
->>>>>>> b72a3721
   
 }
 
