
<project xmlns="http://maven.apache.org/POM/4.0.0" xmlns:xsi="http://www.w3.org/2001/XMLSchema-instance"
  xsi:schemaLocation="http://maven.apache.org/POM/4.0.0 http://maven.apache.org/xsd/maven-4.0.0.xsd">
  <modelVersion>4.0.0</modelVersion>

  <artifactId>fox-platform-core-bom</artifactId>
  <version>1.19.0.CR-SNAPSHOT</version>
  <packaging>pom</packaging>

  <name>fox platform CE - core bill of material</name>

  <parent>
    <groupId>com.camunda.fox</groupId>
    <artifactId>fox-engine-root</artifactId>
    <version>1.19.0.CR-SNAPSHOT</version>
  </parent>

  <properties>
    <project.build.sourceEncoding>UTF-8</project.build.sourceEncoding>
    <fox.engine.version>${project.version}</fox.engine.version>
  </properties>

  <dependencyManagement>
    <dependencies>
      <!-- ============================================================= -->
      <!-- modules part of this project -->
      <dependency>
        <groupId>com.camunda.fox</groupId>
        <artifactId>fox-platform-service</artifactId>
        <version>${project.version}</version>
      </dependency>
      <dependency>
        <groupId>com.camunda.fox</groupId>
        <artifactId>fox-platform-api</artifactId>
        <version>${project.version}</version>
      </dependency>
      <dependency>
        <groupId>com.camunda.fox</groupId>
        <artifactId>fox-platform-deployer</artifactId>
        <version>${project.version}</version>
      </dependency>
      <dependency>
        <groupId>com.camunda.fox</groupId>
        <artifactId>fox-platform-client</artifactId>
        <version>${project.version}</version>
      </dependency>

      <!-- ============================================================= -->
      <!-- dependencies -->
      <dependency>
        <groupId>com.camunda.fox</groupId>
        <artifactId>fox-engine</artifactId>
        <version>${project.version}</version>
      </dependency>
      <dependency>
        <groupId>com.camunda.fox</groupId>
        <artifactId>fox-engine-cdi</artifactId>
<<<<<<< HEAD
        <version>${fox.engine.version}</version>
      </dependency>
=======
        <version>${project.version}</version>
      </dependency>     
>>>>>>> ee29c295
      <dependency>
        <groupId>org.jboss.spec</groupId>
        <artifactId>jboss-javaee-web-6.0</artifactId>
        <version>2.0.0.Final</version>
        <type>pom</type>
        <exclusions>
          <exclusion>
            <artifactId>xalan</artifactId>
            <groupId>org.apache.xalan</groupId>
          </exclusion>
        </exclusions>
      </dependency>
    </dependencies>
  </dependencyManagement>
  
  <repositories>
    <repository>
      <id>camunda-fox</id>
      <name>camunda fox Maven Mirror</name>
      <url>http://fox.camunda.com/mvn/</url>
      <releases>
        <enabled>true</enabled>
        <updatePolicy>always</updatePolicy>
      </releases>
      <snapshots>
        <enabled>true</enabled>
        <updatePolicy>always</updatePolicy>
      </snapshots>
    </repository>
  </repositories>

</project><|MERGE_RESOLUTION|>--- conflicted
+++ resolved
@@ -55,13 +55,8 @@
       <dependency>
         <groupId>com.camunda.fox</groupId>
         <artifactId>fox-engine-cdi</artifactId>
-<<<<<<< HEAD
-        <version>${fox.engine.version}</version>
+        <version>${project.version}</version>
       </dependency>
-=======
-        <version>${project.version}</version>
-      </dependency>     
->>>>>>> ee29c295
       <dependency>
         <groupId>org.jboss.spec</groupId>
         <artifactId>jboss-javaee-web-6.0</artifactId>
