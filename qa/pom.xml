<project xmlns="http://maven.apache.org/POM/4.0.0" xmlns:xsi="http://www.w3.org/2001/XMLSchema-instance" xsi:schemaLocation="http://maven.apache.org/POM/4.0.0 http://maven.apache.org/xsd/maven-4.0.0.xsd">
  <modelVersion>4.0.0</modelVersion>

  <artifactId>fox-platform-qa</artifactId>
  <packaging>pom</packaging>

<<<<<<< HEAD
  <name>fox platform EE - QA</name>

  <parent>
    <groupId>com.camunda.fox.platform</groupId>
    <artifactId>fox-platform-parent</artifactId>
    <version>6.0.sprint18-SNAPSHOT</version>
=======
  <name>fox platform CE - QA</name>

  <parent>
    <groupId>com.camunda.fox.platform</groupId>
    <artifactId>fox-platform-root</artifactId>
    <version>1.19.0.CR-SNAPSHOT</version>
>>>>>>> 9406321c
    <relativePath>../parent</relativePath>
  </parent>
  
	<modules>
		<module>jboss7-runtime</module>
		<module>integration-tests</module>
	</modules>
  
	<profiles>
		<profile>
			<id>full</id>	
			<modules>
				<module>jboss7-runtime</module>
				<module>integration-tests</module>
				<module>activiti-testsuite</module>
			</modules>
		</profile>	
	</profiles>
</project><|MERGE_RESOLUTION|>--- conflicted
+++ resolved
@@ -3,22 +3,12 @@
 
   <artifactId>fox-platform-qa</artifactId>
   <packaging>pom</packaging>
-
-<<<<<<< HEAD
   <name>fox platform EE - QA</name>
 
   <parent>
     <groupId>com.camunda.fox.platform</groupId>
     <artifactId>fox-platform-parent</artifactId>
     <version>6.0.sprint18-SNAPSHOT</version>
-=======
-  <name>fox platform CE - QA</name>
-
-  <parent>
-    <groupId>com.camunda.fox.platform</groupId>
-    <artifactId>fox-platform-root</artifactId>
-    <version>1.19.0.CR-SNAPSHOT</version>
->>>>>>> 9406321c
     <relativePath>../parent</relativePath>
   </parent>
   
