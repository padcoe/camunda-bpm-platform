/* Licensed under the Apache License, Version 2.0 (the "License");
 * you may not use this file except in compliance with the License.
 * You may obtain a copy of the License at
 * 
 *      http://www.apache.org/licenses/LICENSE-2.0
 * 
 * Unless required by applicable law or agreed to in writing, software
 * distributed under the License is distributed on an "AS IS" BASIS,
 * WITHOUT WARRANTIES OR CONDITIONS OF ANY KIND, either express or implied.
 * See the License for the specific language governing permissions and
 * limitations under the License.
 */
package org.camunda.bpm.application.impl;

import java.util.concurrent.Callable;

import javax.ejb.SessionContext;
import javax.naming.InitialContext;
import javax.naming.NamingException;

import org.camunda.bpm.application.AbstractProcessApplication;
import org.camunda.bpm.application.ProcessApplicationExecutionException;
import org.camunda.bpm.application.ProcessApplicationReference;
import org.camunda.bpm.engine.ManagementService;
import org.camunda.bpm.engine.ProcessEngineException;
import org.camunda.bpm.engine.delegate.JavaDelegate;

/**
 * <p>Common base class for writing EJB process applications.</p>
 * 
 * <p>An EJB Process Application exposes itself as a Session Bean Component inside the EJB container.
 * This determines the invocation semantics when invoking code from the process application and the 
 * nature of the {@link ProcessApplicationReference} held by the process engine.</p>
 * 
 * <h2>Usage</h2>
 * <p>In order to add a custom EJB process application to your application, extend this class and configure 
 * it as follows:</p>
 * <pre>
 * {@literal @}ProcessApplication("my process application")
 * {@literal @}Singleton
 * {@literal @}Startup 
 * {@literal @}ConcurrencyManagement(ConcurrencyManagementType.BEAN) 
 * {@literal @}TransactionAttribute(TransactionAttributeType.REQUIRED)
 * public class DefaultEjbProcessApplication extends EjbProcessApplication {
 *   
 *   {@literal @}PostConstruct
 *   public void deploy() {
 *     super.deploy();
 *   }
 * 
 *   {@literal @}PreDestroy
 *   public void undeploy() {
 *     super.undeploy();
 *   }
 * }
 * </pre>
 * <p>(the same Metadata can of course be provided using an XML-based <code>ejb-jar.xml</code> 
 * deployment descriptor</p> 
 *  
 * <h2>Invocation Semantics</h2>
 * <p>This allows the process engine as well as other applications to invoke this EJB Process 
 * Application and get EJB invocation semantics for the invocation. For example, if your
 * process application provides a {@link JavaDelegate} implementation, the process engine
 * will call the {@link EjbProcessApplication EjbProcessApplication's} 
 * {@link #execute(java.util.concurrent.Callable)} Method and from that method invoke 
 * the {@link JavaDelegate}. This makes sure that 
 * <ul>
 * <li>the call is intercepted by the EJB container and "enters" the process application legally.</li>
 * <li>the {@link JavaDelegate} may take advantage of the {@link EjbProcessApplication}'s invocation context 
 * and resolve resources from the component's Environment (such as a <code>java:comp/BeanManager</code>).
 * </ul>
 * </p>
 * 
 * 
 * <pre>
 *                        Big pile of EJB interceptors
 *                                     |
 *                                     |  +--------------------+    
 *                                     |  |Process Application |
 *                       invoke        v  |                    |
 *      ProcessEngine ----------------OOOOO--> Java Delegate   |
 *                                        |                    |
 *                                        |                    |
 *                                        +--------------------+
 *                                        
 * </pre>
 * 
 * <h2>Process Application Reference</h2>
 * <p>When the process application registers with a process engine 
 * (see {@link ManagementService#registerProcessApplication(String, ProcessApplicationReference)}, 
 * the process application passes a reference to itself to the process engine. This reference allows the 
 * process engine to reference the process application. The {@link EjbProcessApplication} takes advantage 
 * of the Ejb Containers naming context and passes a reference containing the EJBProcessApplication's 
 * Component Name to the process engine. Whenever the process engine needs access to process application, 
 * the actual component instance is looked up and invoked.</p>
 *
 * @author Daniel Meyer
 * @author Andreas Drobisch
 * 
 */
public class EjbProcessApplication extends AbstractProcessApplication {

<<<<<<< HEAD
  private EjbProcessApplicationReference ejbProcessApplicationReference;
  private NameLookup names;

=======
  protected static String MODULE_NAME_PATH  = "java:module/ModuleName";
  protected static String JAVA_APP_APP_NAME_PATH = "java:app/AppName";
  protected static String EJB_CONTEXT_PATH = "java:comp/EJBContext";
  
  private EjbProcessApplicationReference ejbProcessApplicationReference;
  private EjbProcessApplication selfReference;
  
>>>>>>> a676e0da
  public ProcessApplicationReference getReference() {    
    ensureInitialized();
    return ejbProcessApplicationReference;
  }

<<<<<<< HEAD
  protected void ensureInitialized() {
    names = lookupNames();

    if(ejbProcessApplicationReference == null) {
      ejbProcessApplicationReference = new EjbProcessApplicationReference(names);
    }
  }
  
  protected String autodetectProcessApplicationName() {
    ensureInitialized();
    return names.processApplicationName;
=======
  protected String autodetectProcessApplicationName() {
    return lookupEeApplicationName();
  }
  
  /** allows subclasses to provide a custom business interface */
  protected Class<? extends EjbProcessApplication> getBusinessInterface() {
    return getClass();
>>>>>>> a676e0da
  }
  
  public <T> T execute(Callable<T> callable) throws ProcessApplicationExecutionException {
    try {
      return callable.call();
    } catch(Exception e) {
      throw new ProcessApplicationExecutionException(e);
    }
  }

  public class NameLookup {
    public final String appName;
    public final String appClassName;
    public final String moduleName;
    public final String processApplicationName;

    private NameLookup(String appName, String moduleName, String processApplicationName, String appClassName) {
      this.appName = appName;
      this.appClassName = appClassName;
      this.moduleName = moduleName;
      this.processApplicationName = processApplicationName;
    }
  }
  
<<<<<<< HEAD
  private NameLookup lookupNames() {
=======
  
  protected void ensureInitialized() {
    if(selfReference == null) {
      selfReference = lookupSelfReference();
    }
    if(ejbProcessApplicationReference == null) {
      ejbProcessApplicationReference = new EjbProcessApplicationReference(selfReference, getName());      
    }
  }
  
  /**
   * lookup a proxy object representing the invoked business view of this component. 
   */
  protected EjbProcessApplication lookupSelfReference() {
    
>>>>>>> a676e0da
    try {
      InitialContext ic = new InitialContext();
      SessionContext sctxLookup = (SessionContext) ic.lookup(EJB_CONTEXT_PATH);
      return (EjbProcessApplication) sctxLookup.getBusinessObject(getBusinessInterface());
      
    } catch (NamingException e) {
      throw new ProcessEngineException("Cannot lookup self reference to EjbProcessApplication", e);
    }
    
  }

  /**
   * determine the ee application name based on information obtained from JNDI.
   */
  protected String lookupEeApplicationName() {
    
    try {
      InitialContext initialContext = new InitialContext();

<<<<<<< HEAD
      String appName = (String) initialContext.lookup("java:app/AppName");
      String moduleName = (String) initialContext.lookup("java:module/ModuleName");
      String processApplicationName = null;
=======
      String appName = (String) initialContext.lookup(JAVA_APP_APP_NAME_PATH);
      String moduleName = (String) initialContext.lookup(MODULE_NAME_PATH);
>>>>>>> a676e0da

      // make sure that if an EAR carries multiple PAs, they are correctly
      // identified by appName + moduleName        
      if (moduleName != null && !moduleName.equals(appName)) {
<<<<<<< HEAD
        // make sure that if an EAR carries multiple PAs, they are correctly
        // identified by appName + moduleName
        // NOTE: this does not work on IBM since there WARs or EJBs
        // are always wrapped inside an EAR deployment.
        // This is handled with a special ProcessApplicationManager in the WAS service
        processApplicationName = appName + "/" + moduleName;
      } else {
        processApplicationName = appName;
      }

      return new NameLookup(appName, moduleName, processApplicationName, getClass().getSimpleName());

=======
        return appName + "/" + moduleName;
      } else {
        return appName;
      }
  
>>>>>>> a676e0da
    } catch (NamingException e) {
      throw new ProcessEngineException("Could not autodetect EjbProcessApplicationName: "+e.getMessage(), e);
    }
  }

}<|MERGE_RESOLUTION|>--- conflicted
+++ resolved
@@ -95,16 +95,10 @@
  * the actual component instance is looked up and invoked.</p>
  *
  * @author Daniel Meyer
- * @author Andreas Drobisch
  * 
  */
 public class EjbProcessApplication extends AbstractProcessApplication {
 
-<<<<<<< HEAD
-  private EjbProcessApplicationReference ejbProcessApplicationReference;
-  private NameLookup names;
-
-=======
   protected static String MODULE_NAME_PATH  = "java:module/ModuleName";
   protected static String JAVA_APP_APP_NAME_PATH = "java:app/AppName";
   protected static String EJB_CONTEXT_PATH = "java:comp/EJBContext";
@@ -112,25 +106,11 @@
   private EjbProcessApplicationReference ejbProcessApplicationReference;
   private EjbProcessApplication selfReference;
   
->>>>>>> a676e0da
   public ProcessApplicationReference getReference() {    
     ensureInitialized();
     return ejbProcessApplicationReference;
   }
 
-<<<<<<< HEAD
-  protected void ensureInitialized() {
-    names = lookupNames();
-
-    if(ejbProcessApplicationReference == null) {
-      ejbProcessApplicationReference = new EjbProcessApplicationReference(names);
-    }
-  }
-  
-  protected String autodetectProcessApplicationName() {
-    ensureInitialized();
-    return names.processApplicationName;
-=======
   protected String autodetectProcessApplicationName() {
     return lookupEeApplicationName();
   }
@@ -138,7 +118,6 @@
   /** allows subclasses to provide a custom business interface */
   protected Class<? extends EjbProcessApplication> getBusinessInterface() {
     return getClass();
->>>>>>> a676e0da
   }
   
   public <T> T execute(Callable<T> callable) throws ProcessApplicationExecutionException {
@@ -148,24 +127,7 @@
       throw new ProcessApplicationExecutionException(e);
     }
   }
-
-  public class NameLookup {
-    public final String appName;
-    public final String appClassName;
-    public final String moduleName;
-    public final String processApplicationName;
-
-    private NameLookup(String appName, String moduleName, String processApplicationName, String appClassName) {
-      this.appName = appName;
-      this.appClassName = appClassName;
-      this.moduleName = moduleName;
-      this.processApplicationName = processApplicationName;
-    }
-  }
   
-<<<<<<< HEAD
-  private NameLookup lookupNames() {
-=======
   
   protected void ensureInitialized() {
     if(selfReference == null) {
@@ -181,7 +143,6 @@
    */
   protected EjbProcessApplication lookupSelfReference() {
     
->>>>>>> a676e0da
     try {
       InitialContext ic = new InitialContext();
       SessionContext sctxLookup = (SessionContext) ic.lookup(EJB_CONTEXT_PATH);
@@ -201,41 +162,22 @@
     try {
       InitialContext initialContext = new InitialContext();
 
-<<<<<<< HEAD
-      String appName = (String) initialContext.lookup("java:app/AppName");
-      String moduleName = (String) initialContext.lookup("java:module/ModuleName");
-      String processApplicationName = null;
-=======
       String appName = (String) initialContext.lookup(JAVA_APP_APP_NAME_PATH);
       String moduleName = (String) initialContext.lookup(MODULE_NAME_PATH);
->>>>>>> a676e0da
 
       // make sure that if an EAR carries multiple PAs, they are correctly
       // identified by appName + moduleName        
       if (moduleName != null && !moduleName.equals(appName)) {
-<<<<<<< HEAD
-        // make sure that if an EAR carries multiple PAs, they are correctly
-        // identified by appName + moduleName
-        // NOTE: this does not work on IBM since there WARs or EJBs
-        // are always wrapped inside an EAR deployment.
-        // This is handled with a special ProcessApplicationManager in the WAS service
-        processApplicationName = appName + "/" + moduleName;
-      } else {
-        processApplicationName = appName;
-      }
-
-      return new NameLookup(appName, moduleName, processApplicationName, getClass().getSimpleName());
-
-=======
         return appName + "/" + moduleName;
       } else {
         return appName;
       }
   
->>>>>>> a676e0da
     } catch (NamingException e) {
       throw new ProcessEngineException("Could not autodetect EjbProcessApplicationName: "+e.getMessage(), e);
     }
+    
+    
   }
-
+  
 }