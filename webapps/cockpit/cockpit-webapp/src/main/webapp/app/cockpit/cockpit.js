--- conflicted
+++ resolved
@@ -20,11 +20,6 @@
 
   ngDefine('cockpit', dependencies, function(module, $, angular) {
 
-<<<<<<< HEAD
-    var ModuleConfig = [ '$routeProvider', '$httpProvider', 'UriProvider',
-      function($routeProvider, $httpProvider, UriProvider) {
-
-=======
     var ResponseErrorHandler = function(Notifications, Authentication, $location) {
 
       this.handlerFn = function(event, responseError) {
@@ -56,8 +51,8 @@
     };
 
     var ProcessEngineSelectionController = [
-      '$scope', '$rootScope', '$http', '$location', '$window', 'Uri', 'Notifications',
-      function($scope, $rootScope, $http, $location, $window, Uri, Notifications) {
+      '$scope', '$http', '$location', '$window', 'Uri', 'Notifications',
+      function($scope, $http, $location, $window, Uri, Notifications) {
 
       var current = Uri.appUri(':engine');
       var enginesByName = {};
@@ -69,7 +64,7 @@
           enginesByName[engine.name] = engine;
         });
 
-        $scope.currentEngine = $rootScope.currentEngine = enginesByName[current];
+        $scope.currentEngine = enginesByName[current];
 
         if (!$scope.currentEngine) {
           Notifications.addError({ status: 'Not found', message: 'The process engine you are trying to access does not exist' });
@@ -98,10 +93,10 @@
     }];
 
     var AuthenticationController = [
-      '$scope', 'Notifications', 'Authentication', '$location', '$rootScope', 'Uri',
-      function($scope, Notifications, Authentication, $location, $rootScope, Uri) {
+      '$scope', 'Notifications', 'Authentication', '$location', 'Uri',
+      function($scope, Notifications, Authentication, $location, Uri) {
     
-        $scope.authentication = $rootScope.authentication = Authentication;
+        $scope.authentication = Authentication;
           
         $scope.$on("responseError", new ResponseErrorHandler(Notifications, Authentication, $location).handlerFn);
 
@@ -110,11 +105,11 @@
           $location.path("/");
         }
 
-        $scope.profileLink = Uri.appUri("adminbase://"+Uri.appUri(":engine")+"/#/users/"+Authentication.auth.username+"?tab=profile");
+        $scope.profileLink = Uri.appUri("adminbase://:engine/#/users/"+Authentication.auth.username+"?tab=profile");
     }];
 
     var ModuleConfig = [ '$routeProvider', '$httpProvider', 'UriProvider', function($routeProvider, $httpProvider, UriProvider) {
->>>>>>> c00257e3
+
       $httpProvider.responseInterceptors.push('httpStatusInterceptor');
       $routeProvider.otherwise({ redirectTo: '/dashboard' });
 
@@ -146,9 +141,6 @@
       }]);
     }];
 
-<<<<<<< HEAD
-    module.config(ModuleConfig);
-=======
     module
       .config(ModuleConfig)
       .controller('ProcessEngineSelectionController', ProcessEngineSelectionController)
@@ -156,8 +148,6 @@
       .controller('NavigationController', NavigationController);
 
     return module;
-
->>>>>>> c00257e3
   });
 
 })(window || this);