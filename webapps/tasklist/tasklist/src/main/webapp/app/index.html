<!DOCTYPE html>
<html lang="en">
  <head>
    <title>tasklist - camunda BPM</title>

    <meta charset="utf-8" />
    <meta name="viewport" content="width=device-width, initial-scale=1.0" />

    <meta name="description" content="camunda BPM tasklist" />

    <meta name="author" content="camunda services GmbH" />

    <!-- settings the base path for relative links -->
    <base href="." app-base="/tasklist/" rest-base="/tasklist/engine/" />

    <!-- Styles -->
    <link href="../assets/css/loader.css" rel="stylesheet" />

    <!-- For IE6-8 support of HTML5 elements -->
    <!--[if lt IE 9]>
      <script src="http://html5shim.googlecode.com/svn/trunk/html5.js"></script>
    <![endif]-->

    <!-- favicon -->
    <link rel="shortcut icon" type="image/x-icon" href="../assets/img/favicon.ico" />

    <!-- scripts -->
    <script src="../assets/js/lib/require/require.js"></script>

    <script src="bootstrap.js"></script>
  </head>

  <body ng-controller="DefaultController">

    <div class="wrapper">
      <!-- Header -->
      <div ng-include="'common/header.html'"></div>

      <div class="container-fluid content-inset">
        <div error-panel></div>
        <div class="row-fluid">
<<<<<<< HEAD
          <div data-ng-switch="true" >
            <!-- Sitebar -->
              <div data-ng-switch-when="true">
                <div class="span3">
                    <div class="well sidebar-nav" ng-include="'common/sitebar.html'"></div>
                </div>
              </div>
=======
          <div class="span3">
            <div ng-show="auth.current" class="well sidebar-nav">
              <!-- Sitebar -->
              <div ng-include="'common/sitebar.html'"></div>
            </div>
>>>>>>> 0817f6dc
          </div>

          <!-- actual view body is rendered here whenever the url changes -->
          <div ng-view class="span9">

          </div>
        </div>
      </div>
      <div class="push-down"><!-- // --></div>
    </div>

    <!-- footer -->
    <footer class="content-container">
      <div class="container-fluid">
        <p><a href="http://camunda.org">powered by camunda BPM</a> / version ${project.version}</p>
      </div>

    </footer>
  </body>
</html><|MERGE_RESOLUTION|>--- conflicted
+++ resolved
@@ -39,23 +39,12 @@
       <div class="container-fluid content-inset">
         <div error-panel></div>
         <div class="row-fluid">
-<<<<<<< HEAD
-          <div data-ng-switch="true" >
-            <!-- Sitebar -->
-              <div data-ng-switch-when="true">
-                <div class="span3">
-                    <div class="well sidebar-nav" ng-include="'common/sitebar.html'"></div>
-                </div>
-              </div>
-=======
           <div class="span3">
             <div ng-show="auth.current" class="well sidebar-nav">
               <!-- Sitebar -->
               <div ng-include="'common/sitebar.html'"></div>
             </div>
->>>>>>> 0817f6dc
           </div>
-
           <!-- actual view body is rendered here whenever the url changes -->
           <div ng-view class="span9">
 
