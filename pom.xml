<project xmlns="http://maven.apache.org/POM/4.0.0" xmlns:xsi="http://www.w3.org/2001/XMLSchema-instance" xsi:schemaLocation="http://maven.apache.org/POM/4.0.0 http://maven.apache.org/xsd/maven-4.0.0.xsd">
  <modelVersion>4.0.0</modelVersion>

  <groupId>com.camunda.fox.platform</groupId>
  <artifactId>fox-platform</artifactId>
  <version>6.0.sprint18-SNAPSHOT</version>
  <packaging>pom</packaging>

<<<<<<< HEAD
  <name>fox platform EE - Root Pom</name>

=======
  <name>fox platform CE - Root Pom</name>
  
>>>>>>> 9406321c
  <description>
    This pom defines the modules that make up the build. 
    The pom under parent is used as parent for the ee projects.
  </description>

  <modules>
    <module>core</module>
    <module>parent</module>
    <module>qa</module>
    <module>jbossas71</module>
    <module>webapps/explorer</module>
    <module>examples</module>
    <module>ejb-service</module>
    <module>webapps/h2-webapp</module>
    <module>webapps/cockpit-webapp-fox</module>
    <!-- <module>ibmWs8</module> -->
  </modules>
<<<<<<< HEAD

  <scm>
    <connection>scm:git:git@bitbucket.org:camunda/fox-platform-ee.git</connection>
    <developerConnection>scm:git:git@bitbucket.org:camunda/fox-platform-ee.git</developerConnection>
  </scm>

  <distributionManagement>
    <repository>
      <id>camunda-fox</id>
      <name>Fox Enterprise Releases Maven Repository</name>
      <url>${distro.repo.ee}</url>
    </repository>
  </distributionManagement>
=======
  
  <scm>
   	<connection>scm:git:git@bitbucket.org:camunda/fox-releasemanagement.git</connection>
   	<developerConnection>scm:git:git@bitbucket.org:camunda/fox-releasemanagement.git</developerConnection>
  </scm>

  <distributionManagement>
	<repository>
	  <id>camunda-fox</id>
	  <name>Fox Community Releases</name>
	  <url>${distro.repo.ce}</url>
	</repository>
	<snapshotRepository>
      <id>camunda-fox</id>
      <name>Fox Enterprise Snapshots</name>
      <url>https://app.camunda.com/nexus/content/repositories/fox-snapshot/</url>
	</snapshotRepository>
  </distributionManagement>
  
>>>>>>> 9406321c
</project><|MERGE_RESOLUTION|>--- conflicted
+++ resolved
@@ -5,14 +5,8 @@
   <artifactId>fox-platform</artifactId>
   <version>6.0.sprint18-SNAPSHOT</version>
   <packaging>pom</packaging>
-
-<<<<<<< HEAD
   <name>fox platform EE - Root Pom</name>
 
-=======
-  <name>fox platform CE - Root Pom</name>
-  
->>>>>>> 9406321c
   <description>
     This pom defines the modules that make up the build. 
     The pom under parent is used as parent for the ee projects.
@@ -30,7 +24,6 @@
     <module>webapps/cockpit-webapp-fox</module>
     <!-- <module>ibmWs8</module> -->
   </modules>
-<<<<<<< HEAD
 
   <scm>
     <connection>scm:git:git@bitbucket.org:camunda/fox-platform-ee.git</connection>
@@ -44,25 +37,4 @@
       <url>${distro.repo.ee}</url>
     </repository>
   </distributionManagement>
-=======
-  
-  <scm>
-   	<connection>scm:git:git@bitbucket.org:camunda/fox-releasemanagement.git</connection>
-   	<developerConnection>scm:git:git@bitbucket.org:camunda/fox-releasemanagement.git</developerConnection>
-  </scm>
-
-  <distributionManagement>
-	<repository>
-	  <id>camunda-fox</id>
-	  <name>Fox Community Releases</name>
-	  <url>${distro.repo.ce}</url>
-	</repository>
-	<snapshotRepository>
-      <id>camunda-fox</id>
-      <name>Fox Enterprise Snapshots</name>
-      <url>https://app.camunda.com/nexus/content/repositories/fox-snapshot/</url>
-	</snapshotRepository>
-  </distributionManagement>
-  
->>>>>>> 9406321c
 </project>